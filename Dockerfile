--- conflicted
+++ resolved
@@ -4,125 +4,85 @@
 
 # update Ubuntu package manager
 RUN apt-get update
-RUN apt-get -y install gcc make
+RUN apt-get -y install gcc
 # install fish shell
 RUN apt-add-repository ppa:fish-shell/release-3; apt-get -y install fish; chsh -s /usr/local/bin/fish; mamba init fish
-<<<<<<< HEAD
 # install dependencies
- RUN mamba install -v -y \
-     astropy \
-     beautifulsoup4 \
-     cmake \
-     descartes \
-     ephem \
-     "gdal>3.1" \
-     geopandas \
-     h5py \
-     imageio \
-     imageio-ffmpeg \
-     jupyter \
-     keras \
-     matplotlib \
-     netcdf4 \
-     nose \
-     pip \
-     pybind11 \
-     pygeos \
-     pyhdf \
-     pyresample \
-     pysolar \
-     pystac-client \
-     "python=3.9" \
-     python-dateutil \
-     "rasterio>1.0.0" \
-     requests \
-     scikit-image \
-     "setuptools<58" \
-     "shapely<2.0.0" \
-     tensorflow \
-     termcolor \
-     untangle \
-     urllib3 \
-     xmltodict \
-     xtensor \
-     xtensor-python \
-     wget
-
-#RUN mamba install -v -y  "python=3.9"
-#
-#RUN mamba install -v -y astropy
-#RUN mamba install -v -y beautifulsoup4
-#RUN mamba install -v -y cmake
-#RUN mamba install -v -y descartes
-#RUN mamba install -v -y ephem
-#RUN mamba install -v -y geopandas
-#RUN mamba install -v -y h5py
-#RUN mamba install -v -y imageio
-#RUN mamba install -v -y imageio-ffmpeg
-#RUN mamba install -v -y jupyter
-#RUN mamba install -v -y keras
-#RUN mamba install -v -y matplotlib
-#RUN mamba install -v -y netcdf4
-#RUN mamba install -v -y nose
-#RUN mamba install -v -y pip
-#RUN mamba install -v -y pygeos
-#RUN mamba install -v -y pygrib
-#RUN mamba install -v -y pyhdf
-#RUN mamba install -v -y pyresample
-#RUN mamba install -v -y pysolar
-#RUN mamba install -v -y pystac-client
-#RUN mamba install -v -y python-dateutil
-#RUN mamba install -v -y requests
-#RUN mamba install -v -y scikit-image
-#RUN mamba install -v -y tensorflow
-#RUN mamba install -v -y termcolor
-#RUN mamba install -v -y untangle
-#RUN mamba install -v -y urllib3
-#RUN mamba install -v -y xmltodict
-#RUN mamba install -v -y xtensor
-#RUN mamba install -v -y xtensor-python
-#RUN mamba install -v -y wget
-#
-#RUN mamba install -v -y  "gdal>3.1" "rasterio>1.0.0" "setuptools<58" "shapely<2.0.0"
-=======
+# RUN mamba install -v -y \ 
+#     astropy \
+#     beautifulsoup4 \
+#     cmake \
+#     descartes \
+#     ephem \
+#     "gdal>3.1" \
+#     geopandas \
+#     h5py \
+#     imageio \
+#     imageio-ffmpeg \
+#     jupyter \
+#     keras \
+#     matplotlib \
+#     netcdf4 \
+#     nose \
+#     pip \
+#     pybind11 \
+#     pygeos \
+#     pyhdf \
+#     pyresample \
+#     pysolar \
+#     pystac-client \
+#     "python=3.9" \
+#     python-dateutil \
+#     "rasterio>1.0.0" \
+#     requests \
+#     scikit-image \
+#     "setuptools<58" \
+#     "shapely<2.0.0" \
+#     tensorflow \
+#     termcolor \
+#     untangle \
+#     urllib3 \
+#     xmltodict \
+#     xtensor \
+#     xtensor-python \
+#     wget
 
 RUN mamba install -v -y  "python=3.9"
 
-RUN mamba install -v -y astropy \
-    beautifulsoup4 \
-    cmake \
-    descartes \
-    ephem \
-    geopandas \
-    h5py \
-    imageio \
-    imageio-ffmpeg \
-    jupyter \
-    keras \
-    matplotlib \
-    netcdf4 \
-    nose \
-    pip \
-    pygeos \
-    pygrib \
-    pyhdf \
-    pyresample \
-    pysolar \
-    pystac-client \
-    python-dateutil \
-    requests \
-    scikit-image \
-    tensorflow \
-    termcolor \
-    untangle \
-    urllib3 \
-    xmltodict \
-    xtensor \
-    xtensor-python \
-    wget
+RUN mamba install -v -y astropy
+RUN mamba install -v -y beautifulsoup4
+RUN mamba install -v -y cmake
+RUN mamba install -v -y descartes
+RUN mamba install -v -y ephem
+RUN mamba install -v -y geopandas 
+RUN mamba install -v -y h5py
+RUN mamba install -v -y imageio
+RUN mamba install -v -y imageio-ffmpeg
+RUN mamba install -v -y jupyter
+RUN mamba install -v -y keras
+RUN mamba install -v -y matplotlib
+RUN mamba install -v -y netcdf4
+RUN mamba install -v -y nose
+RUN mamba install -v -y pip
+RUN mamba install -v -y pygeos
+RUN mamba install -v -y pygrib
+RUN mamba install -v -y pyhdf
+RUN mamba install -v -y pyresample
+RUN mamba install -v -y pysolar
+RUN mamba install -v -y pystac-client
+RUN mamba install -v -y python-dateutil
+RUN mamba install -v -y requests
+RUN mamba install -v -y scikit-image
+RUN mamba install -v -y tensorflow
+RUN mamba install -v -y termcolor
+RUN mamba install -v -y untangle
+RUN mamba install -v -y urllib3
+RUN mamba install -v -y xmltodict
+RUN mamba install -v -y xtensor
+RUN mamba install -v -y xtensor-python
+RUN mamba install -v -y wget
 
 RUN mamba install -v -y  "gdal>3.1" "rasterio>1.0.0" "setuptools<58" "shapely<2.0.0"
->>>>>>> d6fed1df
 
 RUN pip install \
     mgrs \
@@ -137,4 +97,4 @@
 WORKDIR ${APP_ROOT}
 ADD . ${APP_ROOT}
 
-RUN make install-docker+RUN python setup.py install