.ONESHELL:
SHELL=bash
VERSION := $(shell cat ETtoolbox/version.txt)

default:
	make install

version:
	$(info ETtoolbox Collection 2 pipeline version ${VERSION})

mamba:
ifeq ($(word 1,$(shell mamba --version)),mamba)
	@echo "mamba already installed"
else
	-conda deactivate; conda install -y -c conda-forge "mamba>=0.23"
endif

create-blank-env:
	$(info creating blank ETtoolbox environment)
	-conda run -n base mamba create -n ETtoolbox

update-env-mamba:
<<<<<<< HEAD
# 	-conda run -n ETtoolbox mamba env update --file ETtoolbox.yml
	mamba env update -n ETtoolbox -f ETtoolbox.yml
#	-conda activate ETtoolbox; mamba env update --file ETtoolbox.yml
#	-source activate ETtoolbox; mamba env update --file ETtoolbox.yml
=======
	mamba env update -n ETtoolbox -f ETtoolbox.yml
>>>>>>> 23fe0a9f

environment:
	make mamba
	-conda deactivate; pip install pybind11_cmake
	make create-blank-env
	make update-env-mamba

refresh-env:
	make remove
	make environment

clean:
	$(info cleaning build)
	-rm -rvf build
	-rm -rvf dist
	-rm -rvf *.egg-info
	-rm -rvf CMakeFiles
	-rm CMakeCache.txt

uninstall:
	$(info uninstalling ETtoolbox package)
	-conda run -n ETtoolbox pip uninstall ETtoolbox -y
#	-conda activate ETtoolbox; pip uninstall ETtoolbox -y
#	-source activate ETtoolbox; pip uninstall ETtoolbox -y

unit-tests:
	$(info running unit tests)
	conda run -n ETtoolbox nosetests -v -w tests
#	conda activate ETtoolbox; nosetests -v -w tests
#	source activate ETtoolbox; nosetests -v -w tests

unit-tests-docker:
	nosetests -v -w tests

setuptools:
	-conda run -n ETtoolbox python setup.py install
#	-conda activate ETtoolbox; python setup.py install
#	-source activate ETtoolbox; python setup.py install

install-package:
	$(info installing ETtoolbox package)
#	conda run -n ETtoolbox python setup.py install
	-make setuptools
	make clean
	make unit-tests

install-package-docker:
	python setup.py install
	make clean
	make unit-tests-docker

install:
	make environment
	make clean
	make uninstall
	make install-package

install-docker:
	make clean
	make install-package-docker

remove:
	# conda run -n base conda env remove -n ETtoolbox
	mamba env remove -n ETtoolbox

reinstall-hard:
	make remove
	make install

reinstall-soft:
	make uninstall
	make install-package

docker-build:
	docker build -t ettoolbox .<|MERGE_RESOLUTION|>--- conflicted
+++ resolved
@@ -20,14 +20,7 @@
 	-conda run -n base mamba create -n ETtoolbox
 
 update-env-mamba:
-<<<<<<< HEAD
-# 	-conda run -n ETtoolbox mamba env update --file ETtoolbox.yml
 	mamba env update -n ETtoolbox -f ETtoolbox.yml
-#	-conda activate ETtoolbox; mamba env update --file ETtoolbox.yml
-#	-source activate ETtoolbox; mamba env update --file ETtoolbox.yml
-=======
-	mamba env update -n ETtoolbox -f ETtoolbox.yml
->>>>>>> 23fe0a9f
 
 environment:
 	make mamba
@@ -50,26 +43,19 @@
 uninstall:
 	$(info uninstalling ETtoolbox package)
 	-conda run -n ETtoolbox pip uninstall ETtoolbox -y
-#	-conda activate ETtoolbox; pip uninstall ETtoolbox -y
-#	-source activate ETtoolbox; pip uninstall ETtoolbox -y
 
 unit-tests:
 	$(info running unit tests)
 	conda run -n ETtoolbox nosetests -v -w tests
-#	conda activate ETtoolbox; nosetests -v -w tests
-#	source activate ETtoolbox; nosetests -v -w tests
 
 unit-tests-docker:
 	nosetests -v -w tests
 
 setuptools:
 	-conda run -n ETtoolbox python setup.py install
-#	-conda activate ETtoolbox; python setup.py install
-#	-source activate ETtoolbox; python setup.py install
 
 install-package:
 	$(info installing ETtoolbox package)
-#	conda run -n ETtoolbox python setup.py install
 	-make setuptools
 	make clean
 	make unit-tests
